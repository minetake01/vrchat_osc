mod task;
mod utils;

use std::{
    collections::{HashMap, HashSet},
    net::SocketAddr,
    sync::Arc, time::Duration
};

use hickory_proto::{
    op::{Message, Query},
    rr::{Name, RecordType},
    serialize::binary::BinEncodable,
};
use task::server_task;
use tokio::{
    net::UdpSocket,
    sync::{mpsc, RwLock},
    task::JoinHandle,
};
<<<<<<< HEAD
use utils::{convert_to_message, send_to_mdns, setup_multicast_socket_v4, setup_multicast_socket_v6};
=======
use utils::{create_mdns_response_message, send_to_mdns, setup_multicast_socket};
>>>>>>> 325d2952

/// Maximum number of attempts to send a multicast message.
const MAX_SEND_ATTEMPTS: usize = 3;

/// Error types that can occur during mDNS operations.
#[derive(thiserror::Error, Debug)]
pub enum Error {
    #[error("DNS Protocol Error: {0}")]
    MdnsProtoError(#[from] hickory_proto::ProtoError),
    #[error("I/O Error: {0}")]
    IoError(#[from] std::io::Error),

    #[error("Socket Binding Error: IPv4: {ipv4}, IPv6: {ipv6}")]
    SocketBindError {
        ipv4: std::io::Error,
        ipv6: std::io::Error,
    },
}

/// Represents a task associated with a UDP socket for mDNS operations.
struct MdnsTask {
    socket: Arc<UdpSocket>,
    handle: JoinHandle<()>,
}

/// Main structure for handling mDNS service discovery and advertisement
/// across all available network interfaces.
pub struct Mdns {
    /// List of active mDNS tasks, typically one for IPv4 and one for IPv6,
    /// each operating on all relevant interfaces.
    tasks: Vec<MdnsTask>,

    /// A map of registered services.
    /// The first key is the service type name (e.g., `_oscjson._tcp.local.`).
    /// The second key is the service instance name (e.g., `MyInstance._oscjson._tcp.local.`),
    /// mapped to its `SocketAddr`.
    registered_services: Arc<RwLock<HashMap<Name, HashMap<Name, SocketAddr>>>>,

    /// Cache of discovered services.
    /// Maps service instance name to its `SocketAddr`.
    service_cache: Arc<RwLock<HashMap<Name, SocketAddr>>>,

    /// Set of service type names that are actively being followed (i.e., interested in discovering).
    follow_services: Arc<RwLock<HashSet<Name>>>,
}

impl Mdns {
    /// Creates a new mDNS instance that operates on all available network interfaces.
    ///
    /// This function attempts to bind UDP sockets to wildcard addresses for IPv4 (`0.0.0.0`)
    /// and IPv6 (`[::]`) to listen for and send mDNS packets across all relevant interfaces.
    /// Background tasks are spawned for each successfully bound socket (typically one for IPv4, one for IPv6).
    ///
    /// # Arguments
    /// * `notifier_tx` - An `mpsc::Sender` to send notifications of discovered services.
    ///
    /// # Returns
    /// A `Result` containing the new `Mdns` instance or an `Error` if initialization fails
    /// (e.g., if no sockets could be bound).
    pub async fn new(
        notifier_tx: mpsc::Sender<(Name, SocketAddr)>,
    ) -> Result<Self, Error> {
        let registered_services = Arc::new(RwLock::new(HashMap::new()));
        let service_cache = Arc::new(RwLock::new(HashMap::new()));
        let follow_services = Arc::new(RwLock::new(HashSet::new()));
        let mut tasks = Vec::new();

        // Attempt to bind a UDP socket for multicast
        let (socket_v4, socket_v6) = (
            setup_multicast_socket_v4().await,
            setup_multicast_socket_v6().await,
        );
        
        if socket_v4.is_err() && socket_v6.is_err() {
            log::error!("Failed to bind any multicast sockets for mDNS");
            return Err(Error::SocketBindError {
                ipv4: socket_v4.err().unwrap(),
                ipv6: socket_v6.err().unwrap(),
            });
        }

        match socket_v4 {
            Ok(socket) => {
                log::info!("Successfully bound to IPv4 multicast socket: {:?}", socket.local_addr());
                let socket = Arc::new(socket);
                tasks.push(MdnsTask {
                    socket: socket.clone(),
                    handle: tokio::spawn(server_task(
                        socket,
                        notifier_tx.clone(),
                        registered_services.clone(),
                        service_cache.clone(),
                        follow_services.clone(),
                    )),
                });
            }
            Err(e) => {
                log::warn!("Failed to bind IPv4 multicast socket: {}", e);
            }
        }

        match socket_v6 {
            Ok(socket) => {
                log::info!("Successfully bound to IPv6 multicast socket: {:?}", socket.local_addr());
                let socket = Arc::new(socket);
                tasks.push(MdnsTask {
                    socket: socket.clone(),
                    handle: tokio::spawn(server_task(
                        socket,
                        notifier_tx.clone(),
                        registered_services.clone(),
                        service_cache.clone(),
                        follow_services.clone(),
                    )),
                });
            }
            Err(e) => {
                log::warn!("Failed to bind IPv6 multicast socket: {}", e);
            }
        }

        Ok(Mdns {
            tasks,
            registered_services,
            service_cache,
            follow_services,
        })
    }

    /// Registers a service with mDNS.
    ///
    /// This adds the service to an internal registry and advertises it on the network
    /// across all active interfaces (via the wildcard-bound sockets). The service is identified
    /// by its instance name and its network address.
    ///
    /// # Arguments
    /// * `instance_name` - The unique name of the service instance (e.g., `VRChat-Client-1234._oscjson._tcp.local.`).
    /// * `addr` - The `SocketAddr` (IP address and port) where the service is hosted.
    ///
    /// # Returns
    /// A `Result` indicating success or an `Error` if registration fails.
    pub async fn register(&self, instance_name: Name, addr: SocketAddr) -> Result<(), Error> {
        let base_service_name = instance_name.trim_to(3);

        {
            let mut services_guard = self.registered_services.write().await;
            let instances = services_guard.entry(base_service_name.clone()).or_default();
            instances.insert(instance_name.clone(), addr);
        }

        log::info!("Registered service: {} at {}", instance_name, addr);

        let response_message = create_mdns_response_message(&instance_name, addr);
        let bytes = response_message.to_bytes()?;

        for _ in 0..MAX_SEND_ATTEMPTS {
            for task in &self.tasks {
                if let Err(e) = send_to_mdns(&task.socket, &bytes).await {
                    log::error!(
                        "Failed to send registration announcement for {} via {:?}: {}",
                        instance_name, task.socket.local_addr().ok(), e
                    );
                }
            }
            tokio::time::sleep(Duration::from_millis(50)).await;
        }
        Ok(())
    }

    /// Unregisters a previously registered service.
    ///
    /// This removes the service from the internal registry.
    /// (Note: Sending a "goodbye" packet is not implemented here yet).
    ///
    /// # Arguments
    /// * `instance_name` - The name of the service instance to unregister.
    ///
    /// # Returns
    /// A `Result` indicating success or an `Error`.
    pub async fn unregister(&self, instance_name: Name) -> Result<(), Error> {
        let base_service_name = instance_name.trim_to(3);

        let mut services_guard = self.registered_services.write().await;
        let mut removed = false;
        if let Some(instances) = services_guard.get_mut(&base_service_name) {
            if instances.remove(&instance_name).is_some() {
                log::info!("Unregistered service instance: {}", instance_name);
                removed = true;
                if instances.is_empty() {
                    services_guard.remove(&base_service_name);
                    log::info!("Removed service type from registry as no instances remain: {}", base_service_name);
                }
            }
        }

        if !removed {
            log::warn!("Attempted to unregister a non-existent service instance: {}", instance_name);
        }
        Ok(())
    }

    /// Starts following a specific service type.
    /// Queries for this service type will be sent out on all active interfaces.
    ///
    /// # Arguments
    /// * `service_type_name` - The name of the service type to follow.
    ///
    /// # Returns
    /// A `Result` indicating success or an `Error`.
    pub async fn follow(&self, service_type_name: Name) -> Result<(), Error> {
        {
            let mut follow_guard = self.follow_services.write().await;
            if !follow_guard.insert(service_type_name.clone()) {
                log::debug!("Already following service type: {}", service_type_name);
                return Ok(());
            }
        }

        log::info!("Now following service type: {}", service_type_name);

        let mut query_message = Message::new();
        query_message.add_query(Query::query(service_type_name.clone(), RecordType::ANY));
        let bytes = query_message.to_bytes()?;

        for task in self.tasks.iter() {
            if let Err(e) = send_to_mdns(&task.socket, &bytes).await {
                log::error!(
                    "Failed to send follow query for {} via {:?}: {}",
                    service_type_name, task.socket.local_addr().ok(), e
                );
            }
        }
        Ok(())
    }

    /// Stops following a specific service type.
    ///
    /// # Arguments
    /// * `service_type_name` - The name of the service type to unfollow.
    pub async fn unfollow(&self, service_type_name: Name) {
        let mut follow_guard = self.follow_services.write().await;
        if follow_guard.remove(&service_type_name) {
            log::info!("Stopped following service type: {}", service_type_name);
        } else {
            log::debug!("Attempted to unfollow a service type not being followed: {}", service_type_name);
        }
    }

    /// Finds discovered service instances that match a given predicate.
    ///
    /// # Arguments
    /// * `predicate` - A closure that takes a service instance name (`&Name`) and
    ///   `SocketAddr` (`&SocketAddr`) and returns `true` if the service matches.
    ///
    /// # Returns
    /// A `Vec` of `(Name, SocketAddr)` tuples for all matching services found in the cache.
    pub async fn find_service<P>(&self, predicate: P) -> Vec<(Name, SocketAddr)>
    where
        P: Fn(&Name, &SocketAddr) -> bool,
    {
        let cache_guard = self.service_cache.read().await;
        cache_guard
            .iter()
            .filter(|(name, addr)| predicate(name, addr))
            .map(|(name, addr)| (name.clone(), *addr))
            .collect()
    }

    /// Finds a single service instance by its exact name from the cache.
    ///
    /// # Arguments
    /// * `instance_name` - The exact instance name of the service to find.
    ///
    /// # Returns
    /// An `Option<(Name, SocketAddr)>` containing the service if found, otherwise `None`.
    pub async fn find_service_by_name(&self, instance_name: &Name) -> Option<(Name, SocketAddr)> {
        let cache_guard = self.service_cache.read().await;
        cache_guard.get(instance_name).map(|addr| (instance_name.clone(), *addr))
    }
}

impl Drop for Mdns {
    fn drop(&mut self) {
        for task in &mut self.tasks {
            task.handle.abort();
        }
        log::info!("All mDNS tasks have been cleaned up.");
    }
}<|MERGE_RESOLUTION|>--- conflicted
+++ resolved
@@ -18,11 +18,7 @@
     sync::{mpsc, RwLock},
     task::JoinHandle,
 };
-<<<<<<< HEAD
 use utils::{convert_to_message, send_to_mdns, setup_multicast_socket_v4, setup_multicast_socket_v6};
-=======
-use utils::{create_mdns_response_message, send_to_mdns, setup_multicast_socket};
->>>>>>> 325d2952
 
 /// Maximum number of attempts to send a multicast message.
 const MAX_SEND_ATTEMPTS: usize = 3;
